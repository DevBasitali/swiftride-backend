--- conflicted
+++ resolved
@@ -4,14 +4,14 @@
 import user from './routes/user.js';
 import admin from './routes/Admin.js'
 import  dbconnect  from './DB/db.js';
-<<<<<<< HEAD
+
+
+
+
+
 import car from './routes/cars.js'
-=======
 import cookieParser from 'cookie-parser';
 import cors from 'cors';
-
-
->>>>>>> c366a863
 const app = express();
 dotenv.config();
 // Middleware for parsing JSON
