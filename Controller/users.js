--- conflicted
+++ resolved
@@ -7,39 +7,17 @@
 
 export const Signup = async (req, res) => {
   try {
-<<<<<<< HEAD
-    const { showroomName, ownerName, cnic, contactNumber, address, email, password,images, role } = req.body;
-=======
-    const {
-      showroomName,
-      ownerName,
-      cnic,
-      contactNumber,
-      address,
-      email,
-      password,
-      role,
-      license,
-    } = req.body;
->>>>>>> 4a4b65f3
+    const { showroomName, ownerName, cnic, contactNumber, address, email, password, role } = req.body;
     const errors = validationResult(req);
     console.log(req.body);
     console.log("image name is " + req.images);
     if (!errors.isEmpty()) {
-<<<<<<< HEAD
         return res.status(422).json({ errors: errors.array() });
         }
         console.log('validation pass')
         console.log(errors)
         console.log(req.body.showroomName)
-=======
-      return res.status(422).json({ errors: errors.array() });
-    }
-    console.log("validation pass");
-    console.log(errors);
-    console.log(req.body.showroomName);
 
->>>>>>> 4a4b65f3
     let user = await signup.findOne({ email });
 
     if (showroomName) {
@@ -64,12 +42,7 @@
       address,
       email,
       password: hashedPassword,
-      role,
-<<<<<<< HEAD
-      images
-=======
-      license,
->>>>>>> 4a4b65f3
+      role
     });
 
       console.log(hashedPassword)
