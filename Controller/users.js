import bcrypt from 'bcryptjs';
import {validationResult} from 'express-validator'
import signup from '../Model/signup.js'
import crypto from 'crypto';
import nodemailer from 'nodemailer';
import jwt from 'jsonwebtoken'
import Status_Model from "../Model/showroomStatus.js";
import { urlencoded } from "express";

export const Signup = async (req, res) => {
  try {
    const {
      showroomName,
      ownerName,
      cnic,
      contactNumber,
      images,
      address,
      email,
      password,
      role,
    } = req.body;
    const errors = validationResult(req);
    console.log(req.body);
    console.log("image name is " + req.images);
    if (!errors.isEmpty()) {
      return res.status(422).json({ errors: errors.array() });
    }
    console.log("validation pass");
    console.log(errors);
    console.log(req.body.showroomName);

    let user = await signup.findOne({ email });

    if (showroomName) {
      const response = await signup.findOne({ showroomName }); // Check for existing showroom
      if (response) {
        return res.status(400).json("Showroom with this name already exists");
      }
    }
    if (user) {
      return res.status(400).json("User already exists"); // If user exists, return this message
    }

    // Hash the password
    const salt = await bcrypt.genSalt(10);
    const hashedPassword = await bcrypt.hash(password, salt);
    // Create a new user (showroomOwner or client)
    user = new signup({
      showroomName,
      ownerName,
      cnic,
      contactNumber,
      address,
      email,
      images,
      password: hashedPassword,
      role,
    });

    console.log(hashedPassword);

    await user.save();
    if (role === "showroom") {
      const showroomStatus = new Status_Model({
        showroomId: user._id, // Link the showroom to the user by ID
        status: "active", // Set the status as active
        approved: 0, // Set the showroom as pending approval
      });

      // Save the showroom status
      await showroomStatus.save();
    }

    // Respond based on the user role
    if (role === "client") {
      return res.status(201).json("User registered successfully");
    }
    if (role === "showroom") {
      return res
        .status(201)
        .json("Showroom registered successfully, awaiting approval");
    }
  } catch (error) {
    res.status(500).json({ message: error.message });
  }
};

export const login = async (req, res) => {
  try {
    const { email, password } = req.body;

    // Check if the user exists
    const user = await signup.findOne({ email });
    if (!user) {
      return res.status(400).json("User with this email does not exist");
    }
<<<<<<< HEAD

    // Logic for admin login
    if (user.role === "admin") {
      const isMatch = await bcrypt.compare(password, user.password);
      if (!isMatch) return res.status(400).json("Invalid email or password");

      // Generate token for admin
      const token = jwt.sign(
        { id: user._id, role: user.role },
        process.env.SECRET_KEY,
        {
          expiresIn: "1h",
        }
      );
      res.cookie("auth_token", token);
      return res
        .status(200)
        .json({ message: "Login successful", role: user.role });
    }

    // Logic for showroom users
    const isMatch = await bcrypt.compare(password, user.password);
    if (!isMatch) return res.status(400).json("Invalid password");

    // Find the showroom status
    let showroomStatus = null;
    if (user.role === "showroom") {
      showroomStatus = await Status_Model.findOne({ showroomId: user._id });
    }
    let name;
    if (user.role === "client") name = user.ownerName;

    // If the showroom status is not found or it's banned, deny access
    if (user.role === "showroom") {
      name = user.showroomName;
      if (!showroomStatus) {
        return res.status(200).json("Showroom status not found.");
      }

      if (showroomStatus.status === "baned") {
        return res.status(200).json("Your showroom is banned.");
      }

      if (showroomStatus.approved !== 1) {
        return res.status(200).json("Your showroom is awaiting approval.");
      }
    }

    // Generate token for showroom or client
    const token = jwt.sign(
      { id: user._id, role: user.role },
      process.env.SECRET_KEY,
      {
        expiresIn: "1h",
      }
    );

    // Send the token and relevant info
    res.cookie("auth_token", token);
    console.log(name);
    return res.status(200).json({
      message: "Login successful",
      role: user.role,
      approved: showroomStatus ? showroomStatus.approved : null,
      status: showroomStatus ? showroomStatus.status : null,
      name,
    });
=======
  );
  res.cookie("auth_token", token);
  return res.status(200).json({ message: "Login successful", role: user.role});
}
const isMatch = await bcrypt.compare(password, user.password);

if (!isMatch) return res.status(400).json("Invalid password");

// Generate token with user id and role
const token = jwt.sign(
  { id: user._id, role: user.role },
  process.env.SECRET_KEY,
  {
    expiresIn: "1h",
  }
);
// Set the token in a cookie and return the role
res.cookie("auth_token",token);
return res
  .status(200)
  .json({ message: "Login successful", role: user.role, token: token,name:user.ownerName});
>>>>>>> a70da79e
  } catch (error) {
    console.error(error);
    return res.status(500).json("Internal server error");
  }
};

// logout controller
 export const logout=async(req,res)=>{
    res.clearCookie('token',{httpOnly:true,sameSite:'strict'})
    res.status(200).json({message:"Logout sucessfully"})
 }
// Forgot Password Logic
export const forgotPassword = async (req, res) => {
  try {
    const { email } = req.body;
    const user = await signup.findOne({email}); // Ensure you use the correct model

    if (!user) return res.status(404).json('User not found test' );

    // Generate reset token
    const resetToken = crypto.randomBytes(32).toString('hex'); // Generate a random reset token
    user.resetPasswordToken = resetToken; // Store the plain token in the database
    user.resetPasswordExpires = Date.now() + 10 * 60 * 1000; // Token expires in 10 minutes
    await user.save();

    // Send reset link via email
    const resetUrl = `${process.env.SITE_URL}/reset-password/${resetToken}`;
    const message = `Please click on the following link to reset your password: ${resetUrl}`;

    const transporter = nodemailer.createTransport({
      service: user,
      auth: {
        user: process.env.EMAIL_USER,
        pass: process.env.EMAIL_PASS
      }
    });
    await transporter.sendMail({
      to: email,
      subject: 'Password Reset',
      text: message
    });

    res.status(200).json('Email sent' );
  } catch (error) {
    res.status(500).json({ message: error.message });
  }
};

// Reset Password Logic
export const resetPassword = async (req, res) => {
  try {
    const { token } = req.params;
    const { password, confirmPassword } = req.body;

    // Check if passwords match
    if (password !== confirmPassword) {
      return res.status(400).json('Passwords do not match' );
    }

    // Hash the new password before saving it
    const hashedPassword = await bcrypt.hash(password, 10); // 10 is the number of salt rounds

    // Find user by reset token
    const user = await signup.findOne({
      resetPasswordToken: token, // Assuming token is stored as plain in the database
      resetPasswordExpires: { $gt: Date.now() }
    });

    if (!user) {
      return res.status(400).json('Invalid or expired token' );
    }

    // Update user's password and reset token fields
    user.password = hashedPassword; // Set the hashed password
    user.resetPasswordToken = undefined; // Clear reset token
    user.resetPasswordExpires = undefined; // Clear expiration time
    await user.save();

    res.status(200).json('Password updated successfully' );
  } catch (error) {
    res.status(500).json(error.message );
  }
};


//   this is just for testing purpose
  export const test=(req,res)=>{
    res.status(200).json({ message: 'Access granted', userId: req.user, role:req.role || "NO ROLE" });
  }<|MERGE_RESOLUTION|>--- conflicted
+++ resolved
@@ -1,9 +1,9 @@
-import bcrypt from 'bcryptjs';
-import {validationResult} from 'express-validator'
-import signup from '../Model/signup.js'
-import crypto from 'crypto';
-import nodemailer from 'nodemailer';
-import jwt from 'jsonwebtoken'
+import bcrypt from "bcryptjs";
+import { validationResult } from "express-validator";
+import signup from "../Model/signup.js";
+import crypto from "crypto";
+import nodemailer from "nodemailer";
+import jwt from "jsonwebtoken";
 import Status_Model from "../Model/showroomStatus.js";
 import { urlencoded } from "express";
 
@@ -95,7 +95,6 @@
     if (!user) {
       return res.status(400).json("User with this email does not exist");
     }
-<<<<<<< HEAD
 
     // Logic for admin login
     if (user.role === "admin") {
@@ -163,29 +162,6 @@
       status: showroomStatus ? showroomStatus.status : null,
       name,
     });
-=======
-  );
-  res.cookie("auth_token", token);
-  return res.status(200).json({ message: "Login successful", role: user.role});
-}
-const isMatch = await bcrypt.compare(password, user.password);
-
-if (!isMatch) return res.status(400).json("Invalid password");
-
-// Generate token with user id and role
-const token = jwt.sign(
-  { id: user._id, role: user.role },
-  process.env.SECRET_KEY,
-  {
-    expiresIn: "1h",
-  }
-);
-// Set the token in a cookie and return the role
-res.cookie("auth_token",token);
-return res
-  .status(200)
-  .json({ message: "Login successful", role: user.role, token: token,name:user.ownerName});
->>>>>>> a70da79e
   } catch (error) {
     console.error(error);
     return res.status(500).json("Internal server error");
@@ -193,20 +169,20 @@
 };
 
 // logout controller
- export const logout=async(req,res)=>{
-    res.clearCookie('token',{httpOnly:true,sameSite:'strict'})
-    res.status(200).json({message:"Logout sucessfully"})
- }
+export const logout = async (req, res) => {
+  res.clearCookie("token", { httpOnly: true, sameSite: "strict" });
+  res.status(200).json({ message: "Logout sucessfully" });
+};
 // Forgot Password Logic
 export const forgotPassword = async (req, res) => {
   try {
     const { email } = req.body;
-    const user = await signup.findOne({email}); // Ensure you use the correct model
-
-    if (!user) return res.status(404).json('User not found test' );
+    const user = await signup.findOne({ email }); // Ensure you use the correct model
+
+    if (!user) return res.status(404).json("User not found test");
 
     // Generate reset token
-    const resetToken = crypto.randomBytes(32).toString('hex'); // Generate a random reset token
+    const resetToken = crypto.randomBytes(32).toString("hex"); // Generate a random reset token
     user.resetPasswordToken = resetToken; // Store the plain token in the database
     user.resetPasswordExpires = Date.now() + 10 * 60 * 1000; // Token expires in 10 minutes
     await user.save();
@@ -219,16 +195,16 @@
       service: user,
       auth: {
         user: process.env.EMAIL_USER,
-        pass: process.env.EMAIL_PASS
-      }
+        pass: process.env.EMAIL_PASS,
+      },
     });
     await transporter.sendMail({
       to: email,
-      subject: 'Password Reset',
-      text: message
-    });
-
-    res.status(200).json('Email sent' );
+      subject: "Password Reset",
+      text: message,
+    });
+
+    res.status(200).json("Email sent");
   } catch (error) {
     res.status(500).json({ message: error.message });
   }
@@ -242,7 +218,7 @@
 
     // Check if passwords match
     if (password !== confirmPassword) {
-      return res.status(400).json('Passwords do not match' );
+      return res.status(400).json("Passwords do not match");
     }
 
     // Hash the new password before saving it
@@ -251,11 +227,11 @@
     // Find user by reset token
     const user = await signup.findOne({
       resetPasswordToken: token, // Assuming token is stored as plain in the database
-      resetPasswordExpires: { $gt: Date.now() }
+      resetPasswordExpires: { $gt: Date.now() },
     });
 
     if (!user) {
-      return res.status(400).json('Invalid or expired token' );
+      return res.status(400).json("Invalid or expired token");
     }
 
     // Update user's password and reset token fields
@@ -264,14 +240,19 @@
     user.resetPasswordExpires = undefined; // Clear expiration time
     await user.save();
 
-    res.status(200).json('Password updated successfully' );
-  } catch (error) {
-    res.status(500).json(error.message );
-  }
-};
-
+    res.status(200).json("Password updated successfully");
+  } catch (error) {
+    res.status(500).json(error.message);
+  }
+};
 
 //   this is just for testing purpose
-  export const test=(req,res)=>{
-    res.status(200).json({ message: 'Access granted', userId: req.user, role:req.role || "NO ROLE" });
-  }+export const test = (req, res) => {
+  res
+    .status(200)
+    .json({
+      message: "Access granted",
+      userId: req.user,
+      role: req.role || "NO ROLE",
+    });
+};